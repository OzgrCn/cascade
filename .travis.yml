language: scala

scala:
  - 2.10.4
<<<<<<< HEAD
  - 2.11.4
=======
  - 2.11.2

sudo: false
>>>>>>> 91f76eaa
<|MERGE_RESOLUTION|>--- conflicted
+++ resolved
@@ -2,10 +2,6 @@
 
 scala:
   - 2.10.4
-<<<<<<< HEAD
   - 2.11.4
-=======
-  - 2.11.2
 
-sudo: false
->>>>>>> 91f76eaa
+sudo: false