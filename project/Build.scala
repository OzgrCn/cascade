/**
 * Copyright 2013-2014 PayPal
 *
 * Licensed under the Apache License, Version 2.0 (the "License");
 * you may not use this file except in compliance with the License.
 * You may obtain a copy of the License at
 *
 * http://www.apache.org/licenses/LICENSE-2.0
 *
 * Unless required by applicable law or agreed to in writing, software
 * distributed under the License is distributed on an "AS IS" BASIS,
 * WITHOUT WARRANTIES OR CONDITIONS OF ANY KIND, either express or implied.
 * See the License for the specific language governing permissions and
 * limitations under the License.
 */
import com.paypal.horizon.BuildUtilities
import net.virtualvoid.sbt.graph.Plugin
import org.scalastyle.sbt.ScalastylePlugin
import org.scalastyle.sbt.ScalastylePlugin._
import sbtrelease._
import ReleasePlugin._
import ReleaseKeys._
import sbt._
import Keys._
import sbtunidoc.Plugin._
import sbtunidoc.Plugin.UnidocKeys._
import scoverage.ScoverageSbtPlugin.ScoverageKeys

object BuildSettings {

  import Dependencies._

  val org = "com.paypal"
  val scalaVsn = "2.11.6"

  val defaultArgs = Seq(
    "-Xmx4096m",
    "-XX:MaxPermSize=512m",
    "-Xss32m",
    "-XX:ReservedCodeCacheSize=128m",
    "-XX:+UseCodeCacheFlushing",
    "-XX:+UseCompressedOops",
    "-XX:+UseConcMarkSweepGC",
    "-XX:+CMSClassUnloadingEnabled"
  )

  // enable correctly spaced messages for sbt 13.6+
  Option(System.getenv("CHANGELOG_MSG")).foreach { msg =>
    System.setProperty("changelog.msg", msg)
  }

  Option(System.getenv("CHANGELOG_AUTHOR")).foreach { author =>
    System.setProperty("changelog.author", author)
  }

  val runArgs = defaultArgs
  val testArgs = defaultArgs

  val docScalacOptions = Seq("-groups", "-implicits")

  lazy val standardReleaseSettings = releaseSettings ++ Seq(
    tagName <<= (version in ThisBuild).map(a => a),
    releaseProcess := BuildUtilities.signedReleaseProcess
  )

  lazy val standardSettings = Defaults.coreDefaultSettings ++ Plugin.graphSettings ++ ScalastylePlugin.projectSettings ++ Seq(
    organization := org,
    scalaVersion := scalaVsn,
    crossScalaVersions := Seq(scalaVsn, "2.10.4"),
    exportJars := true,
    fork := true,
    incOptions := incOptions.value.withNameHashing(nameHashing = true),
    scalacOptions ++= Seq("-deprecation", "-unchecked", "-feature", "-Xlint", "-target:jvm-1.7"),
    scalacOptions in Test ++= Seq("-Yrangepos"),
    scalacOptions in (Compile, doc) ++= docScalacOptions,
    scalacOptions in (Test, doc) ++= docScalacOptions,
    javacOptions ++= Seq("-source", "1.7", "-target", "1.7"),
    javaOptions in run ++= runArgs,
    javaOptions in Test ++= testArgs,
    testOptions in Test += Tests.Argument("html", "console"),
    apiURL := Some(url("https://paypal.github.io/cascade/api/")),
    autoAPIMappings := true,
    apiMappings ++= {
      import BuildUtilities._
      val links = Seq(
        findManagedDependency("org.scala-lang", "scala-library").value.map(d => d -> url(s"http://www.scala-lang.org/api/$scalaVsn/")),
        findManagedDependency("com.typesafe.akka", "akka-actor").value.map(d => d -> url(s"http://doc.akka.io/api/akka/$akkaVersion/")),
        findManagedDependency("com.typesafe", "config").value.map(d => d -> url("http://typesafehub.github.io/config/latest/api/")),
        findManagedDependency("com.fasterxml.jackson.core", "jackson-core").value.map(d => d -> url("http://fasterxml.github.io/jackson-core/javadoc/2.4/")),
        findManagedDependency("com.fasterxml.jackson.core", "jackson-databind").value.map(d => d -> url("http://fasterxml.github.io/jackson-databind/javadoc/2.4/")),
        // this is the only scaladoc location listed on the spray site
        findManagedDependency("io.spray", "spray-http").value.map(d => d -> url("http://spray.io/documentation/1.1-SNAPSHOT/api/")),
        findManagedDependency("io.spray", "spray-routing").value.map(d => d -> url("http://spray.io/documentation/1.1-SNAPSHOT/api/")),
        findManagedDependency("org.slf4j", "slf4j-api").value.map(d => d -> url("http://www.slf4j.org/api/")),
        findManagedDependency("com.typesafe.akka", "akka-testkit").value.map(d => d -> url(s"http://doc.akka.io/api/akka/$akkaVersion/")),
        findManagedDependency("org.specs2", "specs2").value.map(d => d -> url(s"http://etorreborre.github.io/specs2/api/SPECS2-$specs2Version/"))
      )
      links.collect { case Some(d) => d }.toMap
    },
    ScoverageKeys.coverageExcludedPackages := ".*examples.*",
    publishTo := {
      val nexus = s"https://oss.sonatype.org/"
      if (isSnapshot.value) {
        Some("snapshots" at nexus + "content/repositories/snapshots")
      } else {
        Some("releases"  at nexus + "service/local/staging/deploy/maven2")
      }
    },
    conflictManager := ConflictManager.strict,
    dependencyOverrides <++= scalaVersion { vsn =>
      Set(
        "org.scala-lang"         %  "scala-library"             % vsn,
        "org.scala-lang"         %  "scala-compiler"            % vsn,
        "org.scala-lang"         %  "scala-reflect"             % vsn,
        "org.scala-lang.modules" %% "scala-xml"                 % "1.0.1",
        "org.scala-lang.modules" %% "scala-parser-combinators"  % "1.0.2"
      )
    },
    // scalaz-stream_2.10 is not on Maven Central, until that changes, this line needs to stay in
    resolvers += Resolver.bintrayRepo("scalaz", "releases"),
    scalastyleConfigUrl in Compile := Option(url("https://raw.githubusercontent.com/paypal/scala-style-guide/develop/scalastyle-config.xml")),
    publishMavenStyle := true,
    publishArtifact in Test := false,
    pomIncludeRepository := { _ => false },
    pomExtra :=
      <url>https://github.com/paypal/cascade</url>
      <licenses>
        <license>
          <name>Apache 2</name>
          <url>http://www.apache.org/licenses/LICENSE-2.0.txt</url>
          <distribution>repo</distribution>
        </license>
      </licenses>
      <scm>
        <url>git@github.com:paypal/cascade.git</url>
        <connection>scm:git:git@github.com:paypal/cascade.git</connection>
      </scm>
      <developers>
        <developer>
          <id>arschles</id>
          <name>Aaron Schlesinger</name>
          <url>https://github.com/arschles</url>
        </developer>
        <developer>
          <id>taylorleese</id>
          <name>Taylor Leese</name>
          <url>https://github.com/taylorleese</url>
        </developer>
        <developer>
          <id>ronnieftw</id>
          <name>Ronnie Chen</name>
          <url>https://github.com/ronnieftw</url>
        </developer>
      </developers>
  )
}

object Dependencies {

  val slf4jVersion = "1.7.10"
<<<<<<< HEAD
  val fasterXmlJacksonVersion = "2.4.4"
  val sprayVersion = "1.3.2"
=======
  val fasterXmlJacksonVersion = "2.4.1"
  val sprayVersion = "1.3.3"
>>>>>>> 8600340f
  val akkaVersion = "2.3.9"
  val parboiledVersion = "1.1.7"
  val specs2Version = "2.4.15"

  lazy val logback             = "ch.qos.logback"                 %  "logback-classic"       % "1.1.2" exclude("org.slf4j", "slf4j-api")

  lazy val jacksonDataBind     = "com.fasterxml.jackson.core"     %  "jackson-databind"      % fasterXmlJacksonVersion exclude("com.fasterxml.jackson.core", "jackson-annotations")
  lazy val jacksonScalaModule  = "com.fasterxml.jackson.module"   %% "jackson-module-scala"  % fasterXmlJacksonVersion exclude("com.fasterxml.jackson.core", "jackson-databind")
  lazy val jacksonJodaModule   = "com.fasterxml.jackson.datatype" %  "jackson-datatype-joda" % fasterXmlJacksonVersion exclude("com.fasterxml.jackson.core", "jackson-annotations") exclude("com.fasterxml.jackson.core", "jackson-core") exclude("com.fasterxml.jackson.core", "jackson-databind")
  lazy val jodaConvert         = "org.joda"                       %  "joda-convert"          % "1.2"

  lazy val slf4j               = "org.slf4j"                      %  "slf4j-api"             % slf4jVersion
  lazy val slf4jJul            = "org.slf4j"                      %  "jul-to-slf4j"          % slf4jVersion
  lazy val slf4jJcl            = "org.slf4j"                      %  "jcl-over-slf4j"        % slf4jVersion
  lazy val slf4jLog4j          = "org.slf4j"                      %  "log4j-over-slf4j"      % slf4jVersion

  lazy val sprayCan            = "io.spray"                       %% "spray-can"             % sprayVersion
  lazy val sprayRouting        = "io.spray"                       %% "spray-routing"         % sprayVersion
  lazy val akka                = "com.typesafe.akka"              %% "akka-actor"            % akkaVersion

  lazy val specs2              = "org.specs2"                     %% "specs2"                % specs2Version     % "test"
  lazy val scalacheck          = "org.scalacheck"                 %% "scalacheck"            % "1.12.1"          % "test"
  lazy val mockito             = "org.mockito"                    %  "mockito-all"           % "1.9.5"           % "test"
  lazy val hamcrest            = "org.hamcrest"                   %  "hamcrest-all"          % "1.3"             % "test"
  lazy val pegdown             = "org.pegdown"                    %  "pegdown"               % "1.2.1"           % "test" exclude("org.parboiled", "parboiled-core") exclude("org.parboiled", "parboiled-java")
  lazy val parboiledJava       = "org.parboiled"                  %  "parboiled-java"        % parboiledVersion  % "test"
  lazy val parboiledScala      = "org.parboiled"                  %% "parboiled-scala"       % parboiledVersion  % "test"

  lazy val sprayTestKit        = "io.spray"                       %% "spray-testkit"         % sprayVersion      % "test" exclude("org.specs2", "specs2_2.11") exclude("org.specs2", "specs2_2.10") exclude("com.typesafe.akka", "akka-testkit_2.11") exclude("com.typesafe.akka", "akka-testkit_2.10")
  lazy val akkaTestKit         = "com.typesafe.akka"              %% "akka-testkit"          % akkaVersion       % "test"

  lazy val commonDependencies = Seq(
    slf4j,
    slf4jJul,
    slf4jJcl,
    slf4jLog4j,
    logback
  )

  lazy val jsonDependencies = Seq(
    jacksonDataBind,
    jacksonScalaModule,
    jacksonJodaModule,
    jodaConvert
  )

  lazy val akkaDependencies = Seq(
    akka
  )

  lazy val httpDependencies = Seq(
    sprayCan,
    sprayRouting
  )

  lazy val commonTestDependencies = Seq(
    scalacheck,
    mockito,
    hamcrest,
    pegdown,
    parboiledJava,
    parboiledScala,
    specs2,
    jacksonJodaModule,
    jodaConvert
  )

  lazy val akkaTestDependencies = Seq(
    akkaTestKit
  )

  lazy val httpTestDependencies = Seq(
    sprayTestKit
  )

}

object CommonBuild extends Build {

  import BuildSettings._
  import Dependencies._

  lazy val parent = Project("parent", file("."),
    settings = standardSettings ++ BuildUtilities.utilitySettings ++ standardReleaseSettings ++ Seq(
      name := "parent",
      unidocProjectFilter in (ScalaUnidoc, unidoc) := inAnyProject -- inProjects(examples),
      publishArtifact := false
    ),
    aggregate = Seq(common, json, akka, http, examples)
  )

  lazy val common = Project("cascade-common", file("common"),
    settings = standardSettings ++ releaseSettings ++ Seq(
      name := "cascade-common",
      libraryDependencies ++= commonDependencies ++ commonTestDependencies,
      publishArtifact in Test := true
    )
  )

  lazy val json = Project("cascade-json", file("json"),
    dependencies = Seq(common % "compile->compile;test->test"),
    settings = standardSettings ++ releaseSettings ++ Seq(
      name := "cascade-json",
      libraryDependencies ++= jsonDependencies,
      publishArtifact in Test := true
    )
  )

  lazy val akka = Project("cascade-akka", file("akka"),
    dependencies = Seq(common % "compile->compile;test->test"),
    settings = standardSettings ++ releaseSettings ++ Seq(
      name := "cascade-akka",
      libraryDependencies ++= akkaDependencies ++ akkaTestDependencies,
      publishArtifact in Test := true
    )
  )

  lazy val http = Project("cascade-http", file("http"),
    dependencies = Seq(
      common % "compile->compile;test->test",
      json   % "compile->compile;test->test",
      akka   % "compile->compile;test->test"
    ),
    settings = standardSettings ++ releaseSettings ++ Seq(
      name := "cascade-http",
      libraryDependencies ++= httpDependencies ++ httpTestDependencies,
      publishArtifact in Test := true
    )
  )

  lazy val examples = Project("cascade-examples", file("examples"),
    dependencies = Seq(
      common % "compile->compile;test->test",
      json   % "compile->compile;test->test",
      http   % "compile->compile;test->test",
      akka   % "compile->compile;test->test"
    ),
    settings = standardSettings ++ Seq(
      name := "cascade-examples",
      publishArtifact := false
    )
  )

}<|MERGE_RESOLUTION|>--- conflicted
+++ resolved
@@ -158,13 +158,8 @@
 object Dependencies {
 
   val slf4jVersion = "1.7.10"
-<<<<<<< HEAD
   val fasterXmlJacksonVersion = "2.4.4"
-  val sprayVersion = "1.3.2"
-=======
-  val fasterXmlJacksonVersion = "2.4.1"
   val sprayVersion = "1.3.3"
->>>>>>> 8600340f
   val akkaVersion = "2.3.9"
   val parboiledVersion = "1.1.7"
   val specs2Version = "2.4.15"
