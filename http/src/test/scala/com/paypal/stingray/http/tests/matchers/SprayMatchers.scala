package com.paypal.stingray.http.tests.matchers

import org.specs2.matcher.{Matcher, Expectable, MatchResult}
import spray.http._
import spray.http.HttpEntity._
import com.paypal.stingray.http.resource.{AbstractResource, ResourceDriver}
import com.paypal.stingray.common.option._
import scala.concurrent._
import scala.concurrent.duration._
import scala.util.Try

/**
 * Utility match cases for testing [[com.paypal.stingray.http.resource.AbstractResource]]
 * and [[com.paypal.stingray.http.resource.ResourceServiceComponent.ResourceService]] implementations
 */
trait SprayMatchers {

  /** Default timeout for SprayMatcher responses. Default of 2 seconds; override if necessary. */
  lazy val sprayMatcherAwaitDuration: Duration = 2.seconds

  /**
   * Requires that a run request must have a certain response code
   * @param req the request to run the request to run
<<<<<<< HEAD
   * @param processFunction the function which processes the request
   * @param pathParts the path
=======
   * @param requestParser function, which converts the request, into a parsed request
>>>>>>> c0ae3885
   * @param code the response code required
   * @tparam ParsedRequest the parsed request type
   * @tparam AuthInfo the auth container type
   * @return an object that can yield a [[org.specs2.matcher.MatchResult]]
   */
  def resultInCodeGivenData[ParsedRequest, AuthInfo](req: HttpRequest,
                                                     processFunction: ParsedRequest => Future[(HttpResponse, Option[String])],
                                                     requestParser: HttpRequest => Try[ParsedRequest],
                                                     code: StatusCode) =
    new ResponseHasCode[ParsedRequest, AuthInfo](req, processFunction, requestParser, code)

  /**
   * Requires that a run request must have a certain response body
   * @param req the request to run
<<<<<<< HEAD
   * @param processFunction the function which processes the request
   * @param pathParts the path
=======
   * @param requestParser function, which converts the request, into a parsed request
>>>>>>> c0ae3885
   * @param body the body required
   * @tparam ParsedRequest the parsed request type
   * @tparam AuthInfo the auth container type
   * @return an object that can yield a [[org.specs2.matcher.MatchResult]]
   */
  def resultInBodyGivenData[ParsedRequest, AuthInfo](req: HttpRequest,
                                                     processFunction: ParsedRequest => Future[(HttpResponse, Option[String])],
                                                     requestParser: HttpRequest => Try[ParsedRequest],
                                                     body: HttpEntity) =
    new ResponseHasBody[ParsedRequest, AuthInfo](req, processFunction, requestParser, body)

  /**
   * Requires that a run request must have a certain response body
   * @param req the request to run
<<<<<<< HEAD
   * @param processFunction the function which processes the request
   * @param pathParts the path
=======
   * @param requestParser function, which converts the request, into a parsed request
>>>>>>> c0ae3885
   * @param body the body required
   * @tparam ParsedRequest the parsed request type
   * @tparam AuthInfo the auth container type
   * @return an object that can yield a [[org.specs2.matcher.MatchResult]]
   */
  def resultInBodyStringGivenData[ParsedRequest, AuthInfo](req: HttpRequest,
                                                           processFunction: ParsedRequest => Future[(HttpResponse, Option[String])],
                                                           requestParser: HttpRequest => Try[ParsedRequest],
                                                           body: String) =
    new ResponseHasBodyString[ParsedRequest, AuthInfo](req, processFunction, requestParser, body)

  /**
   * Requires that a run request must have a response body that passes a given comparison function
   * @param req the request to run
<<<<<<< HEAD
   * @param processFunction the function which processes the request
   * @param pathParts the path
=======
   * @param requestParser function, which converts the request, into a parsed request
>>>>>>> c0ae3885
   * @param f the comparison function
   * @tparam ParsedRequest the parsed request type
   * @tparam AuthInfo the auth container type
   * @return an object that can yield a [[org.specs2.matcher.MatchResult]]
   */
  def resultInBodyLike[ParsedRequest, AuthInfo](req: HttpRequest,
                                                processFunction: ParsedRequest => Future[(HttpResponse, Option[String])],
                                                requestParser: HttpRequest => Try[ParsedRequest])
                                               (f: HttpEntity => MatchResult[Any]) =
    new ResponseHasBodyLike[ParsedRequest, AuthInfo](req, processFunction, requestParser, f)

  /**
   * Requires that a run request must have a response body that passes a given comparison function
   * @param req the request to run
<<<<<<< HEAD
   * @param processFunction the function which processes the request
   * @param pathParts the path
=======
   * @param requestParser function, which converts the request, into a parsed request
>>>>>>> c0ae3885
   * @param f the comparison function
   * @tparam ParsedRequest the parsed request type
   * @tparam AuthInfo the auth container type
   * @return an object that can yield a [[org.specs2.matcher.MatchResult]]
   */
  def resultInBodyStringLike[ParsedRequest, AuthInfo](req: HttpRequest,
                                                      processFunction: ParsedRequest => Future[(HttpResponse, Option[String])],
                                                      requestParser: HttpRequest => Try[ParsedRequest])
                                                     (f: String => MatchResult[Any]) =
    new ResponseHasBodyStringLike[ParsedRequest, AuthInfo](req, processFunction, requestParser, f)

  /**
   * Requires that a run request must have a certain response code and a response body that passes a given function
   * @param req the request to run
<<<<<<< HEAD
   * @param processFunction the function which processes the request
   * @param pathParts the path
=======
   * @param requestParser function, which converts the request, into a parsed request
>>>>>>> c0ae3885
   * @param code the response code required
   * @param f the comparison function
   * @tparam ParsedRequest the parsed request type
   * @tparam AuthInfo the auth container type
   * @return an object that can yield a [[org.specs2.matcher.MatchResult]]
   */
  def resultInCodeAndBodyLike[ParsedRequest, AuthInfo](req: HttpRequest,
                                                       processFunction: ParsedRequest => Future[(HttpResponse, Option[String])],
                                                       requestParser: HttpRequest => Try[ParsedRequest],
                                                       code: StatusCode)
                                                      (f: HttpEntity => MatchResult[Any]) =
    new ResponseHasCodeAndBodyLike[ParsedRequest, AuthInfo](req, processFunction, requestParser, code, f)

  /**
   * Requires that a run request must have a certain response code and a response body that passes a given function
   * @param req the request to run
<<<<<<< HEAD
   * @param processFunction the function which processes the request
   * @param pathParts the path
=======
   * @param requestParser function, which converts the request, into a parsed request
>>>>>>> c0ae3885
   * @param code the response code required
   * @param f the comparison function
   * @tparam ParsedRequest the parsed request type
   * @tparam AuthInfo the auth container type
   * @return an object that can yield a [[org.specs2.matcher.MatchResult]]
   */
  def resultInCodeAndBodyStringLike[ParsedRequest, AuthInfo](req: HttpRequest,
                                                             processFunction: ParsedRequest => Future[(HttpResponse, Option[String])],
                                                             requestParser: HttpRequest => Try[ParsedRequest],
                                                             code: StatusCode)
                                                            (f: String => MatchResult[Any]) =
    new ResponseHasCodeAndBodyStringLike[ParsedRequest, AuthInfo](req, processFunction, requestParser, code, f)

  /**
   * Requires that a run request must have a given header in its response
   * @param req the request to run
<<<<<<< HEAD
   * @param processFunction the function which processes the request
   * @param pathParts the path
=======
   * @param requestParser function, which converts the request, into a parsed request
>>>>>>> c0ae3885
   * @param header the header
   * @tparam ParsedRequest the parsed request type
   * @tparam AuthInfo the auth container type
   * @return an object that can yield a [[org.specs2.matcher.MatchResult]]
   */
  def resultInResponseWithHeaderContaining[ParsedRequest, AuthInfo](req: HttpRequest,
                                                                    processFunction: ParsedRequest => Future[(HttpResponse, Option[String])],
                                                                    requestParser: HttpRequest => Try[ParsedRequest],
                                                                    header: HttpHeader) =
    new ResponseHasHeaderContainingValue[ParsedRequest, AuthInfo](req, processFunction, requestParser, header)

  /**
   * Requires that a run request must have a given header and header value in its response
   * @param req the request to run
<<<<<<< HEAD
   * @param processFunction the function which processes the request
   * @param pathParts the path
=======
   * @param requestParser function, which converts the request, into a parsed request
>>>>>>> c0ae3885
   * @param header the header
   * @tparam ParsedRequest the parsed request type
   * @tparam AuthInfo the auth container type
   * @return an object that can yield a [[org.specs2.matcher.MatchResult]]
   */
  def resultInResponseWithNonEmptyHeader[ParsedRequest, AuthInfo](req: HttpRequest,
                                                                  processFunction: ParsedRequest => Future[(HttpResponse, Option[String])],
                                                                  requestParser: HttpRequest => Try[ParsedRequest],
                                                                  header: String) =
    new ResponseHasNonEmptyHeader[ParsedRequest, AuthInfo](req, processFunction, requestParser, header)

  /**
   * Requires that a run request must have a given `Content-Type` header in its response
   * @param req the request to run
<<<<<<< HEAD
   * @param processFunction the function which processes the request
   * @param pathParts the path
=======
   * @param requestParser function, which converts the request, into a parsed request
>>>>>>> c0ae3885
   * @param cType the content type
   * @tparam ParsedRequest the parsed request type
   * @tparam AuthInfo the auth container type
   * @return an object that can yield a [[org.specs2.matcher.MatchResult]]
   */
  def resultInContentType[ParsedRequest, AuthInfo](req: HttpRequest,
                                                   processFunction: ParsedRequest => Future[(HttpResponse, Option[String])],
                                                   requestParser: HttpRequest => Try[ParsedRequest],
                                                   cType: ContentType) =
    new ResponseHasContentType[ParsedRequest, AuthInfo](req, processFunction, requestParser, cType)

  /**
   * Requires that a run request must have a certain response code
   * @param req the request to run the request to run
<<<<<<< HEAD
   * @param processFunction the function which processes the request
   * @param pathParts the path
=======
   * @param requestParser function, which converts the request, into a parsed request
>>>>>>> c0ae3885
   * @param code the response code required
   * @tparam ParsedRequest the parsed request type
   * @tparam AuthInfo the auth container type
   */
  class ResponseHasCode[ParsedRequest, AuthInfo](req: HttpRequest,
                                                 processFunction: ParsedRequest => Future[(HttpResponse, Option[String])],
                                                 requestParser: HttpRequest => Try[ParsedRequest],
                                                 code: StatusCode)
    extends Matcher[AbstractResource[AuthInfo]] {

    override def apply[S <: AbstractResource[AuthInfo]](r: Expectable[S]): MatchResult[S] = {
      val resp = Await.result(ResourceDriver.serveSync(req, r.value, processFunction, requestParser), sprayMatcherAwaitDuration)
      result(
        code == resp.status,
        s"Response has code: ${code.intValue}",
        s"Response has code: ${resp.status.intValue} (body: ${Try(resp.entity.asString).getOrElse("not available")}) expected: $code",
        r
      )
    }
  }

  /**
   * Requires that a run request must have a certain response body
   * @param req the request to run
<<<<<<< HEAD
   * @param processFunction the function which processes the request
   * @param pathParts the path
=======
   * @param requestParser function, which converts the request, into a parsed request
>>>>>>> c0ae3885
   * @param body the body required
   * @tparam ParsedRequest the parsed request type
   * @tparam AuthInfo the auth container type
   */
  class ResponseHasBody[ParsedRequest, AuthInfo](req: HttpRequest,
                                                 processFunction: ParsedRequest => Future[(HttpResponse, Option[String])],
                                                 requestParser: HttpRequest => Try[ParsedRequest],
                                                 body: HttpEntity)
    extends Matcher[AbstractResource[AuthInfo]] {

    override def apply[S <: AbstractResource[AuthInfo]](r: Expectable[S]): MatchResult[S] = {
      val resp = Await.result(ResourceDriver.serveSync(req, r.value, processFunction, requestParser), sprayMatcherAwaitDuration)
      result(
        body == resp.entity,
        "Expected response body found",
        s"response body: ${resp.entity.asString} is not equal to $body",
        r
      )
    }
  }

  /**
   * Requires that a run request must have a certain response body
   * @param req the request to run
<<<<<<< HEAD
   * @param processFunction the function which processes the request
   * @param pathParts the path
=======
   * @param requestParser function, which converts the request, into a parsed request
>>>>>>> c0ae3885
   * @param body the body required
   * @tparam ParsedRequest the parsed request type
   * @tparam AuthInfo the auth container type
   */
  class ResponseHasBodyString[ParsedRequest, AuthInfo](req: HttpRequest,
                                                       processFunction: ParsedRequest => Future[(HttpResponse, Option[String])],
                                                       requestParser: HttpRequest => Try[ParsedRequest],
                                                       body: String)
    extends Matcher[AbstractResource[AuthInfo]] {

    override def apply[S <: AbstractResource[AuthInfo]](r: Expectable[S]): MatchResult[S] = {
      val resp = Await.result(ResourceDriver.serveSync(req, r.value, processFunction, requestParser), sprayMatcherAwaitDuration)
      result(
        body == resp.entity.asString,
        "Expected response body found",
        s"response body: ${resp.entity.asString} is not equal to $body",
        r
      )
    }
  }

  /**
   * Requires that a run request must have a certain response code and a response body that passes a given function
   * @param req the request to run
<<<<<<< HEAD
   * @param processFunction the function which processes the request
   * @param pathParts the path
=======
   * @param requestParser function, which converts the request, into a parsed request
>>>>>>> c0ae3885
   * @param code the response code required
   * @param f the comparison function
   * @tparam ParsedRequest the parsed request type
   * @tparam AuthInfo the auth container type
   */
  class ResponseHasCodeAndBodyLike[ParsedRequest, AuthInfo](req: HttpRequest,
                                                            processFunction: ParsedRequest => Future[(HttpResponse, Option[String])],
                                                            requestParser: HttpRequest => Try[ParsedRequest],
                                                            code: StatusCode,
                                                            f: HttpEntity => MatchResult[Any])
    extends Matcher[AbstractResource[AuthInfo]] {

    override def apply[S <: AbstractResource[AuthInfo]](r: Expectable[S]): MatchResult[S] = {
      val resp = Await.result(ResourceDriver.serveSync(req, r.value, processFunction, requestParser), sprayMatcherAwaitDuration)
      val matchResult = f(resp.entity)
      result(
        code == resp.status && matchResult.isSuccess,
        "success",
        if (code != resp.status)
          s"Response has code: ${resp.status.intValue} body: ${resp.entity.asString} expected: $code"
        else
          matchResult.message,
        r
      )
    }
  }

  /**
   * Requires that a run request must have a certain response code and a response body that passes a given function
   * @param req the request to run
<<<<<<< HEAD
   * @param processFunction the function which processes the request
   * @param pathParts the path
=======
   * @param requestParser function, which converts the request, into a parsed request
>>>>>>> c0ae3885
   * @param code the response code required
   * @param f the comparison function
   * @tparam ParsedRequest the parsed request type
   * @tparam AuthInfo the auth container type
   */
  class ResponseHasCodeAndBodyStringLike[ParsedRequest, AuthInfo](req: HttpRequest,
                                                                  processFunction: ParsedRequest => Future[(HttpResponse, Option[String])],
                                                                  requestParser: HttpRequest => Try[ParsedRequest],
                                                                  code: StatusCode,
                                                                  f: String => MatchResult[Any])
    extends Matcher[AbstractResource[AuthInfo]] {

    override def apply[S <: AbstractResource[AuthInfo]](r: Expectable[S]): MatchResult[S] = {
      val resp = Await.result(ResourceDriver.serveSync(req, r.value, processFunction, requestParser), sprayMatcherAwaitDuration)
      val matchResult = f(resp.entity.asString)
      result(
        code == resp.status && matchResult.isSuccess,
        "success",
        if (code != resp.status)
          s"Response has code: ${resp.status.intValue} body: ${resp.entity.asString} expected: $code"
        else
          matchResult.message,
        r
      )
    }
  }

  /**
   * Requires that a run request must have a response body that passes a given comparison function
   * @param req the request to run
<<<<<<< HEAD
   * @param processFunction the function which processes the request
   * @param pathParts the path
=======
   * @param requestParser function, which converts the request, into a parsed request
>>>>>>> c0ae3885
   * @param f the comparison function
   * @tparam ParsedRequest the parsed request type
   * @tparam AuthInfo the auth container type
   */
  class ResponseHasBodyLike[ParsedRequest, AuthInfo](req: HttpRequest,
                                                     processFunction: ParsedRequest => Future[(HttpResponse, Option[String])],
                                                     requestParser: HttpRequest => Try[ParsedRequest],
                                                     f: HttpEntity => MatchResult[Any])
    extends Matcher[AbstractResource[AuthInfo]] {

    override def apply[S <: AbstractResource[AuthInfo]](r: Expectable[S]): MatchResult[S] = {
      val resp = Await.result(ResourceDriver.serveSync(req, r.value, processFunction, requestParser), sprayMatcherAwaitDuration)
      val matchResult = f(resp.entity)
      result(
        matchResult.isSuccess,
        "success",
        matchResult.message,
        r
      )
    }
  }

  /**
   * Requires that a run request must have a response body that passes a given comparison function
   * @param req the request to run
<<<<<<< HEAD
   * @param processFunction the function which processes the request
   * @param pathParts the path
=======
   * @param requestParser function, which converts the request, into a parsed request
>>>>>>> c0ae3885
   * @param f the comparison function
   * @tparam ParsedRequest the parsed request type
   * @tparam AuthInfo the auth container type
   */
  class ResponseHasBodyStringLike[ParsedRequest, AuthInfo](req: HttpRequest,
                                                           processFunction: ParsedRequest => Future[(HttpResponse, Option[String])],
                                                           requestParser: HttpRequest => Try[ParsedRequest],
                                                           f: String => MatchResult[Any])
    extends Matcher[AbstractResource[AuthInfo]] {

    override def apply[S <: AbstractResource[AuthInfo]](r: Expectable[S]): MatchResult[S] = {
      val resp = Await.result(ResourceDriver.serveSync(req, r.value, processFunction, requestParser), sprayMatcherAwaitDuration)
      val matchResult = f(resp.entity.asString)
      result(
        matchResult.isSuccess,
        "success",
        matchResult.message,
        r
      )
    }
  }

  /**
   * Requires that a run request must have a response body that passes a given comparison function
   * @param req the request to run
   * @param processFunction the function which processes the request
   * @param pathParts the path
   * @tparam ParsedRequest the parsed request type
   * @tparam AuthInfo the auth container type
   */
  class ResponseHasHeaderContainingValue[ParsedRequest, AuthInfo](req: HttpRequest,
                                                                  processFunction: ParsedRequest => Future[(HttpResponse, Option[String])],
                                                                  requestParser: HttpRequest => Try[ParsedRequest],
                                                                  header: HttpHeader)
    extends Matcher[AbstractResource[AuthInfo]] {

    override def apply[S <: AbstractResource[AuthInfo]](r: Expectable[S]): MatchResult[S] = {
      val resp = Await.result(ResourceDriver.serveSync(req, r.value, processFunction, requestParser), sprayMatcherAwaitDuration)
      val hdr = resp.headers.find(_.lowercaseName == header.lowercaseName)
      result(
        hdr.exists(_ == header),
        s"header ${header.lowercaseName} has expected value: ${header.value}",
        hdr.map (v => s"header ${header.lowercaseName} exists but has value: $v expected: ${header.value}")
          .getOrElse(s"header ${header.lowercaseName} does not exist"),
        r
      )
    }
  }

  /**
   * Requires that a run request must have a given header and header value in its response
   * @param req the request to run
<<<<<<< HEAD
   * @param processFunction the function which processes the request
   * @param pathParts the path
=======
   * @param requestParser function, which converts the request, into a parsed request
>>>>>>> c0ae3885
   * @param header the header
   * @tparam ParsedRequest the parsed request type
   * @tparam AuthInfo the auth container type
   */
  class ResponseHasNonEmptyHeader[ParsedRequest, AuthInfo](req: HttpRequest,
                                                           processFunction: ParsedRequest => Future[(HttpResponse, Option[String])],
                                                           requestParser: HttpRequest => Try[ParsedRequest],
                                                           header: String)
    extends Matcher[AbstractResource[AuthInfo]] {

    override def apply[S <: AbstractResource[AuthInfo]](r: Expectable[S]): MatchResult[S] = {
      val resp = Await.result(ResourceDriver.serveSync(req, r.value, processFunction, requestParser), sprayMatcherAwaitDuration)
      val hdr = resp.headers.find(_.lowercaseName == header)
      result(
        hdr.exists(_.value.trim != ""),
        s"header $header exists and is non-empty",
        hdr.map(_ => s"header $header exists but is empty")
          .getOrElse(s"header $header does not exist"),
        r
      )
    }
  }

  /**
   * Requires that a run request must have a given `Content-Type` header in its response
   * @param req the request to run
<<<<<<< HEAD
   * @param processFunction the function which processes the request
   * @param pathParts the path
=======
   * @param requestParser function, which converts the request, into a parsed request
>>>>>>> c0ae3885
   * @param cType the content type
   * @tparam ParsedRequest the parsed request type
   * @tparam AuthInfo the auth container type
   */
  class ResponseHasContentType[ParsedRequest, AuthInfo](req: HttpRequest,
                                                        processFunction: ParsedRequest => Future[(HttpResponse, Option[String])],
                                                        requestParser: HttpRequest => Try[ParsedRequest],
                                                        cType: ContentType)
    extends Matcher[AbstractResource[AuthInfo]] {

    override def apply[S <: AbstractResource[AuthInfo]](r: Expectable[S]): MatchResult[S] = {
      val resp = Await.result(ResourceDriver.serveSync(req, r.value, processFunction, requestParser), sprayMatcherAwaitDuration)
      val resultCType = resp.entity.some collect {
        case NonEmpty(c, _) => c
      }
      result(
        resultCType.exists(_ == cType),
        s"content type ${cType.toString()} found",
        resultCType.map(ct => s"content type is: $ct expected: $cType")
          .getOrElse("content type header not found"),
        r
      )
    }
  }
}<|MERGE_RESOLUTION|>--- conflicted
+++ resolved
@@ -21,12 +21,8 @@
   /**
    * Requires that a run request must have a certain response code
    * @param req the request to run the request to run
-<<<<<<< HEAD
-   * @param processFunction the function which processes the request
-   * @param pathParts the path
-=======
-   * @param requestParser function, which converts the request, into a parsed request
->>>>>>> c0ae3885
+   * @param processFunction the function which processes the request
+   * @param requestParser function, which converts the request, into a parsed request
    * @param code the response code required
    * @tparam ParsedRequest the parsed request type
    * @tparam AuthInfo the auth container type
@@ -41,12 +37,8 @@
   /**
    * Requires that a run request must have a certain response body
    * @param req the request to run
-<<<<<<< HEAD
-   * @param processFunction the function which processes the request
-   * @param pathParts the path
-=======
-   * @param requestParser function, which converts the request, into a parsed request
->>>>>>> c0ae3885
+   * @param processFunction the function which processes the request
+   * @param requestParser function, which converts the request, into a parsed request
    * @param body the body required
    * @tparam ParsedRequest the parsed request type
    * @tparam AuthInfo the auth container type
@@ -61,12 +53,8 @@
   /**
    * Requires that a run request must have a certain response body
    * @param req the request to run
-<<<<<<< HEAD
-   * @param processFunction the function which processes the request
-   * @param pathParts the path
-=======
-   * @param requestParser function, which converts the request, into a parsed request
->>>>>>> c0ae3885
+   * @param processFunction the function which processes the request
+   * @param requestParser function, which converts the request, into a parsed request
    * @param body the body required
    * @tparam ParsedRequest the parsed request type
    * @tparam AuthInfo the auth container type
@@ -81,12 +69,8 @@
   /**
    * Requires that a run request must have a response body that passes a given comparison function
    * @param req the request to run
-<<<<<<< HEAD
-   * @param processFunction the function which processes the request
-   * @param pathParts the path
-=======
-   * @param requestParser function, which converts the request, into a parsed request
->>>>>>> c0ae3885
+   * @param processFunction the function which processes the request
+   * @param requestParser function, which converts the request, into a parsed request
    * @param f the comparison function
    * @tparam ParsedRequest the parsed request type
    * @tparam AuthInfo the auth container type
@@ -101,12 +85,8 @@
   /**
    * Requires that a run request must have a response body that passes a given comparison function
    * @param req the request to run
-<<<<<<< HEAD
-   * @param processFunction the function which processes the request
-   * @param pathParts the path
-=======
-   * @param requestParser function, which converts the request, into a parsed request
->>>>>>> c0ae3885
+   * @param processFunction the function which processes the request
+   * @param requestParser function, which converts the request, into a parsed request
    * @param f the comparison function
    * @tparam ParsedRequest the parsed request type
    * @tparam AuthInfo the auth container type
@@ -121,12 +101,8 @@
   /**
    * Requires that a run request must have a certain response code and a response body that passes a given function
    * @param req the request to run
-<<<<<<< HEAD
-   * @param processFunction the function which processes the request
-   * @param pathParts the path
-=======
-   * @param requestParser function, which converts the request, into a parsed request
->>>>>>> c0ae3885
+   * @param processFunction the function which processes the request
+   * @param requestParser function, which converts the request, into a parsed request
    * @param code the response code required
    * @param f the comparison function
    * @tparam ParsedRequest the parsed request type
@@ -143,12 +119,8 @@
   /**
    * Requires that a run request must have a certain response code and a response body that passes a given function
    * @param req the request to run
-<<<<<<< HEAD
-   * @param processFunction the function which processes the request
-   * @param pathParts the path
-=======
-   * @param requestParser function, which converts the request, into a parsed request
->>>>>>> c0ae3885
+   * @param processFunction the function which processes the request
+   * @param requestParser function, which converts the request, into a parsed request
    * @param code the response code required
    * @param f the comparison function
    * @tparam ParsedRequest the parsed request type
@@ -165,12 +137,8 @@
   /**
    * Requires that a run request must have a given header in its response
    * @param req the request to run
-<<<<<<< HEAD
-   * @param processFunction the function which processes the request
-   * @param pathParts the path
-=======
-   * @param requestParser function, which converts the request, into a parsed request
->>>>>>> c0ae3885
+   * @param processFunction the function which processes the request
+   * @param requestParser function, which converts the request, into a parsed request
    * @param header the header
    * @tparam ParsedRequest the parsed request type
    * @tparam AuthInfo the auth container type
@@ -185,12 +153,8 @@
   /**
    * Requires that a run request must have a given header and header value in its response
    * @param req the request to run
-<<<<<<< HEAD
-   * @param processFunction the function which processes the request
-   * @param pathParts the path
-=======
-   * @param requestParser function, which converts the request, into a parsed request
->>>>>>> c0ae3885
+   * @param processFunction the function which processes the request
+   * @param requestParser function, which converts the request, into a parsed request
    * @param header the header
    * @tparam ParsedRequest the parsed request type
    * @tparam AuthInfo the auth container type
@@ -205,12 +169,8 @@
   /**
    * Requires that a run request must have a given `Content-Type` header in its response
    * @param req the request to run
-<<<<<<< HEAD
-   * @param processFunction the function which processes the request
-   * @param pathParts the path
-=======
-   * @param requestParser function, which converts the request, into a parsed request
->>>>>>> c0ae3885
+   * @param processFunction the function which processes the request
+   * @param requestParser function, which converts the request, into a parsed request
    * @param cType the content type
    * @tparam ParsedRequest the parsed request type
    * @tparam AuthInfo the auth container type
@@ -225,12 +185,8 @@
   /**
    * Requires that a run request must have a certain response code
    * @param req the request to run the request to run
-<<<<<<< HEAD
-   * @param processFunction the function which processes the request
-   * @param pathParts the path
-=======
-   * @param requestParser function, which converts the request, into a parsed request
->>>>>>> c0ae3885
+   * @param processFunction the function which processes the request
+   * @param requestParser function, which converts the request, into a parsed request
    * @param code the response code required
    * @tparam ParsedRequest the parsed request type
    * @tparam AuthInfo the auth container type
@@ -255,12 +211,8 @@
   /**
    * Requires that a run request must have a certain response body
    * @param req the request to run
-<<<<<<< HEAD
-   * @param processFunction the function which processes the request
-   * @param pathParts the path
-=======
-   * @param requestParser function, which converts the request, into a parsed request
->>>>>>> c0ae3885
+   * @param processFunction the function which processes the request
+   * @param requestParser function, which converts the request, into a parsed request
    * @param body the body required
    * @tparam ParsedRequest the parsed request type
    * @tparam AuthInfo the auth container type
@@ -285,12 +237,8 @@
   /**
    * Requires that a run request must have a certain response body
    * @param req the request to run
-<<<<<<< HEAD
-   * @param processFunction the function which processes the request
-   * @param pathParts the path
-=======
-   * @param requestParser function, which converts the request, into a parsed request
->>>>>>> c0ae3885
+   * @param processFunction the function which processes the request
+   * @param requestParser function, which converts the request, into a parsed request
    * @param body the body required
    * @tparam ParsedRequest the parsed request type
    * @tparam AuthInfo the auth container type
@@ -315,12 +263,8 @@
   /**
    * Requires that a run request must have a certain response code and a response body that passes a given function
    * @param req the request to run
-<<<<<<< HEAD
-   * @param processFunction the function which processes the request
-   * @param pathParts the path
-=======
-   * @param requestParser function, which converts the request, into a parsed request
->>>>>>> c0ae3885
+   * @param processFunction the function which processes the request
+   * @param requestParser function, which converts the request, into a parsed request
    * @param code the response code required
    * @param f the comparison function
    * @tparam ParsedRequest the parsed request type
@@ -351,12 +295,8 @@
   /**
    * Requires that a run request must have a certain response code and a response body that passes a given function
    * @param req the request to run
-<<<<<<< HEAD
-   * @param processFunction the function which processes the request
-   * @param pathParts the path
-=======
-   * @param requestParser function, which converts the request, into a parsed request
->>>>>>> c0ae3885
+   * @param processFunction the function which processes the request
+   * @param requestParser function, which converts the request, into a parsed request
    * @param code the response code required
    * @param f the comparison function
    * @tparam ParsedRequest the parsed request type
@@ -387,12 +327,8 @@
   /**
    * Requires that a run request must have a response body that passes a given comparison function
    * @param req the request to run
-<<<<<<< HEAD
-   * @param processFunction the function which processes the request
-   * @param pathParts the path
-=======
-   * @param requestParser function, which converts the request, into a parsed request
->>>>>>> c0ae3885
+   * @param processFunction the function which processes the request
+   * @param requestParser function, which converts the request, into a parsed request
    * @param f the comparison function
    * @tparam ParsedRequest the parsed request type
    * @tparam AuthInfo the auth container type
@@ -418,12 +354,8 @@
   /**
    * Requires that a run request must have a response body that passes a given comparison function
    * @param req the request to run
-<<<<<<< HEAD
-   * @param processFunction the function which processes the request
-   * @param pathParts the path
-=======
-   * @param requestParser function, which converts the request, into a parsed request
->>>>>>> c0ae3885
+   * @param processFunction the function which processes the request
+   * @param requestParser function, which converts the request, into a parsed request
    * @param f the comparison function
    * @tparam ParsedRequest the parsed request type
    * @tparam AuthInfo the auth container type
@@ -450,7 +382,7 @@
    * Requires that a run request must have a response body that passes a given comparison function
    * @param req the request to run
    * @param processFunction the function which processes the request
-   * @param pathParts the path
+   * @param requestParser function, which converts the request, into a parsed request
    * @tparam ParsedRequest the parsed request type
    * @tparam AuthInfo the auth container type
    */
@@ -476,12 +408,8 @@
   /**
    * Requires that a run request must have a given header and header value in its response
    * @param req the request to run
-<<<<<<< HEAD
-   * @param processFunction the function which processes the request
-   * @param pathParts the path
-=======
-   * @param requestParser function, which converts the request, into a parsed request
->>>>>>> c0ae3885
+   * @param processFunction the function which processes the request
+   * @param requestParser function, which converts the request, into a parsed request
    * @param header the header
    * @tparam ParsedRequest the parsed request type
    * @tparam AuthInfo the auth container type
@@ -508,12 +436,8 @@
   /**
    * Requires that a run request must have a given `Content-Type` header in its response
    * @param req the request to run
-<<<<<<< HEAD
-   * @param processFunction the function which processes the request
-   * @param pathParts the path
-=======
-   * @param requestParser function, which converts the request, into a parsed request
->>>>>>> c0ae3885
+   * @param processFunction the function which processes the request
+   * @param requestParser function, which converts the request, into a parsed request
    * @param cType the content type
    * @tparam ParsedRequest the parsed request type
    * @tparam AuthInfo the auth container type
