--- conflicted
+++ resolved
@@ -35,23 +35,6 @@
     }
   }
 
-<<<<<<< HEAD
-
-  /**
-   * Authorized if a header marked `Unauthorized` is not sent.
-   * @param r the parsed request
-   * @return optionally, the AuthInfo for this request, or a Failure(halt)
-   */
-  override def isAuthorized(r: HttpRequest): Future[Option[Unit]] = {
-    if (r.headers.find(_.lowercaseName == "unauthorized").isEmpty) {
-      Some(()).continue
-    } else {
-      halt(StatusCodes.Unauthorized)
-    }
-  }
-
-=======
->>>>>>> 661df192
   /** Default response content type is `text/plain` */
   override val responseContentType: ContentType = ContentTypes.`text/plain`
 
